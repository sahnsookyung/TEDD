import gym
from gym import spaces, utils
from gym.utils import seeding
<<<<<<< HEAD
=======
from rdkit import Chem
>>>>>>> c17df420
import numpy as np

from rdkit import Chem
from rdkit.Chem import Descriptors

import copy


# TODO
# 1. create action_space and observation_space
# 2. define all env methods
# 3. create the interface between env and agent
# 4. placeholder methods for choosing an action and for calculating a reward

class MoleculeEnvironment(gym.Env):
<<<<<<< HEAD
    metadata = {'render.modes': ['human']}

    def __init__(self):
        super().__init__()
        self.mol = Chem.RWMol()

        possible_atoms = ['C', 'N', 'O', 'S', 'Cl']
        self.possible_atoms = possible_atoms
        possible_bonds = [Chem.rdchem.BondType.SINGLE, Chem.rdchem.BondType.DOUBLE,
                          Chem.rdchem.BondType.TRIPLE]

        self.atom_type_num = len(possible_atoms)
        self.possible_atom_types = np.array(possible_atoms)
        self.possible_bond_types = np.array(possible_bonds, dtype=object)
        self.d_n = len(self.possible_atom_types)

        # number of actions
        max_action = 2
        min_action = 1
        self.max_action = max_action
        self.min_action = min_action

        # maximum number of atoms this molecules will consist of
        self.max_atom = 13 + len(possible_atoms)

        # action and observation space definition
        self.action_space = gym.spaces.MultiDiscrete([self.max_atom, self.max_atom, 3, 2])
        self.observation_space = {
            'adj': gym.Space(shape=[len(possible_bonds), self.max_atom, self.max_atom]),
            'node': gym.Space(shape=[1, self.max_atom, self.d_n])
        }

        self.counter = 0

    def init(self, x=39, n=4, possible_atoms=None):
        pass
        # If we need to pass in any arguments then we need to use this function
        # This is because __init__(self) doesn't accept other parameters

    def step(self, action):

        return ob, reward, new, info

    def reset(self, smile=None):

        return ob

    def render(self, mode='human', close=False):
        return

    def close(self):
        print("Closing application")

    def seed(self, seed=None):
        self.np_random, seed = seeding.np_random(seed)
        return [seed]
=======
    def __init__(self, reward_function, n_iterations, max_iterations, max_molecule_size=7):
        """
        :param reward_function: A function that returns a reward value
        :param possible_atom_types: The elements of the periodic table used in this class
        :param n_iterations: The number of iterations before an interim reward is retured
        :param max_iterations: User specified, the environment stop after this many iterations
        """

        self.possible_atoms = ['C', 'N', 'O', 'S', 'Cl']
        self.possible_bonds = [Chem.rdchem.BondType.SINGLE, Chem.rdchem.BondType.DOUBLE,
                               Chem.rdchem.BondType.TRIPLE]
        self.max_molecule_size = max_molecule_size

        self.n_iterations = n_iterations
        self.max_iterations = max_iterations
        self.interim_reward = 0
        self.cumulative_reward = 0

        self.mol = Chem.RWMol()

        # dim d_n. Array that contains the possible atom symbols strs
        self.possible_atom_types = np.array(self.possible_atoms)
        # dim d_e. Array that contains the possible rdkit.Chem.rdchem.BondType objects
        self.possible_bond_types = np.array(self.possible_bonds, dtype=object)
        self.current_atom_idx = None
        self.total_atoms = 0
        self.total_bonds = 0
        self.reward_function = reward_function

        # counter for number of steps
        self.counter = 0

        self.action_space = gym.spaces.MultiDiscrete(
            [len(self.possible_atom_types), self.max_molecule_size,
             self.max_molecule_size, len(self.possible_bonds)]
        )

        # param adj: adjacency matrix, numpy array, dim k x k.
        # param edge: edge attribute matrix, numpy array, dim k x k x de.
        # param node: node attribute matrix, numpy array, dim k x dn.
        # k: maximum atoms in molecule
        # de: possible bond types
        # dn: possible atom types
        self.observation_space = {
            'adj': gym.Space(shape=[1, self.max_molecule_size, self.max_molecule_size]),
            'edge': gym.Space(shape=[len(self.possible_bonds), self.max_molecule_size, self.max_molecule_size]),
            'node': gym.Space(shape=[1, self.max_molecule_size, len(self.possible_atom_types)])
        }

    def reset(self):
        self.mol = Chem.RWMol()
        self.current_atom_idx = None

        self.total_atoms = 0
        self.total_bonds = 0

        self.interim_reward = 0
        self.cumulative_reward = 0
        self.counter = 0

        # Total atoms = 1 at this point
        self._add_atom([0, 0, 0, 0])

    def step(self, action):
        """
        Perform a given action
        :param action:
        :param action_type:
        :return: reward of 1 if resulting molecule graph does not exceed valency,
        -1 if otherwise
        """

        # Note: The user-specified action must be valid,
        # if you want to join atoms at location 2 and 3 with a bond, these atoms must exist through prior actions
        info = {}

        terminate_condition = (self.mol.GetNumAtoms() >= self.max_molecule_size or
                               self.counter >= self.max_iterations)
        if terminate_condition:
            done = True
        else:
            done = False

        self.counter += 1

        self._add_atom(action)
        self._modify_bond(action)

        # calculate rewards
        if self.check_valency():
            reward = self.reward_function  # arbitrary choice
        else:
            reward = -self.reward_function  # arbitrary choice

        # self.interim_reward += reward
        self.cumulative_reward += reward
        self.interim_reward += reward

        observation = self.get_matrices()

        # append to info
        info['smiles'] = Chem.MolToSmiles(self.mol)
        info['reward'] = reward

        if self.counter % self.n_iterations == 0:
            info['interim_reward'] = self._get_interim_reward()
        info['cumulative_reward'] = self.cumulative_reward
        info['num_steps'] = self.counter

        return observation, reward, done, info

    def render(self):
        print(Chem.MolToSmiles(self.mol))

    def seed(self, seed=None):
        np_random, seed = seeding.np_random(seed)
        return [seed]

    def close(self):
        pass

    def _get_interim_reward(self):
        """
        :return: returns the interim_reward and resets it to zero
        """
        reward = self.interim_reward
        self.interim_reward = 0
        return reward

    def _add_atom(self, action):
        """
        Adds an atom
        :param action: one hot np array of dim d_n, where d_n is the number of
        atom types
        :return:
        """
        atom_type_idx = action[0]
        atom_symbol = self.possible_atom_types[atom_type_idx]
        self.current_atom_idx = self.mol.AddAtom(Chem.Atom(atom_symbol))
        self.total_atoms += 1

    def _modify_bond(self, action):
        """
        Adds or modifies a bond (currently no deletion is allowed)
        :param action: np array of dim N-1 x d_e, where N is the current total
        number of atoms, d_e is the number of bond types
        :return:
        """
        bond_type = self.possible_bond_types[action[3]]
        bond = self.mol.GetBondBetweenAtoms(int(action[1]), int(action[2]))
        if bond:
            pass
        else:
            self.mol.AddBond(int(action[1]), int(action[2]), order=bond_type)
            self.total_bonds += 1

    def get_num_atoms(self):
        return self.total_atoms

    def get_num_bonds(self):
        return self.total_bonds

    def check_chemical_validity(self):
        """
        Checks the chemical validity of the mol object. Existing mol object is
        not modified
        :return: True if chemically valid, False otherwise
        """
        s = Chem.MolToSmiles(self.mol, isomericSmiles=True)
        m = Chem.MolFromSmiles(s)  # implicitly performs sanitization
        if m:
            return True
        else:
            return False

    def check_valency(self):
        """
        Checks that no atoms in the mol have exceeded their possible
        valency
        :return: True if no valency issues, False otherwise
        """
        try:
            Chem.SanitizeMol(self.mol,
                             sanitizeOps=Chem.SanitizeFlags.SANITIZE_PROPERTIES)
            return True
        except ValueError:
            return False

    def get_matrices(self):
        """
        Get the adjacency matrix, edge feature matrix and, node feature matrix
        of the current molecule graph
        :return: np arrays: adjacency matrix, dim n x n; edge feature matrix,
        dim n x n x d_e; node feature matrix, dim n x d_n
        """
        A_no_diag = Chem.GetAdjacencyMatrix(self.mol)
        A = A_no_diag + np.eye(*A_no_diag.shape)

        n = A.shape[0]

        d_n = len(self.possible_atom_types)
        F = np.zeros((n, d_n))
        for a in self.mol.GetAtoms():
            atom_idx = a.GetIdx()
            atom_symbol = a.GetSymbol()
            float_array = (atom_symbol == self.possible_atom_types).astype(float)
            assert float_array.sum() != 0
            F[atom_idx, :] = float_array

        d_e = len(self.possible_bond_types)
        E = np.zeros((n, n, d_e))
        for b in self.mol.GetBonds():
            begin_idx = b.GetBeginAtomIdx()
            end_idx = b.GetEndAtomIdx()
            bond_type = b.GetBondType()
            float_array = (bond_type == self.possible_bond_types).astype(float)
            assert float_array.sum() != 0
            E[begin_idx, end_idx, :] = float_array
            E[end_idx, begin_idx, :] = float_array

        return A, E, F
>>>>>>> c17df420
<|MERGE_RESOLUTION|>--- conflicted
+++ resolved
@@ -1,10 +1,9 @@
 import gym
 from gym import spaces, utils
 from gym.utils import seeding
-<<<<<<< HEAD
-=======
+
 from rdkit import Chem
->>>>>>> c17df420
+
 import numpy as np
 
 from rdkit import Chem
@@ -20,64 +19,6 @@
 # 4. placeholder methods for choosing an action and for calculating a reward
 
 class MoleculeEnvironment(gym.Env):
-<<<<<<< HEAD
-    metadata = {'render.modes': ['human']}
-
-    def __init__(self):
-        super().__init__()
-        self.mol = Chem.RWMol()
-
-        possible_atoms = ['C', 'N', 'O', 'S', 'Cl']
-        self.possible_atoms = possible_atoms
-        possible_bonds = [Chem.rdchem.BondType.SINGLE, Chem.rdchem.BondType.DOUBLE,
-                          Chem.rdchem.BondType.TRIPLE]
-
-        self.atom_type_num = len(possible_atoms)
-        self.possible_atom_types = np.array(possible_atoms)
-        self.possible_bond_types = np.array(possible_bonds, dtype=object)
-        self.d_n = len(self.possible_atom_types)
-
-        # number of actions
-        max_action = 2
-        min_action = 1
-        self.max_action = max_action
-        self.min_action = min_action
-
-        # maximum number of atoms this molecules will consist of
-        self.max_atom = 13 + len(possible_atoms)
-
-        # action and observation space definition
-        self.action_space = gym.spaces.MultiDiscrete([self.max_atom, self.max_atom, 3, 2])
-        self.observation_space = {
-            'adj': gym.Space(shape=[len(possible_bonds), self.max_atom, self.max_atom]),
-            'node': gym.Space(shape=[1, self.max_atom, self.d_n])
-        }
-
-        self.counter = 0
-
-    def init(self, x=39, n=4, possible_atoms=None):
-        pass
-        # If we need to pass in any arguments then we need to use this function
-        # This is because __init__(self) doesn't accept other parameters
-
-    def step(self, action):
-
-        return ob, reward, new, info
-
-    def reset(self, smile=None):
-
-        return ob
-
-    def render(self, mode='human', close=False):
-        return
-
-    def close(self):
-        print("Closing application")
-
-    def seed(self, seed=None):
-        self.np_random, seed = seeding.np_random(seed)
-        return [seed]
-=======
     def __init__(self, reward_function, n_iterations, max_iterations, max_molecule_size=7):
         """
         :param reward_function: A function that returns a reward value
@@ -298,5 +239,4 @@
             E[begin_idx, end_idx, :] = float_array
             E[end_idx, begin_idx, :] = float_array
 
-        return A, E, F
->>>>>>> c17df420
+        return A, E, F